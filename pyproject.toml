--- conflicted
+++ resolved
@@ -61,14 +61,10 @@
 ipykernel = "^6.19.0"
 google-cloud-dataproc = "^5.4.1"
 apache-airflow = "^2.7.0"
-<<<<<<< HEAD
-apache-airflow-providers-google = "^10.10.0"
+apache-airflow-providers-google = "^10.10.1"
 xgboost = "^1.7.4"
 pyarrow = "^11.0.0"
 wandb = "^0.13.9"
-=======
-apache-airflow-providers-google = "^10.10.1"
->>>>>>> fe74705f
 
 [tool.semantic_release]
 branch = "main"
