"""JSON helper functions."""
from __future__ import annotations

import importlib.resources as pkg_resources
import json
from typing import TYPE_CHECKING

from pyspark.sql.types import StructType

from etl.json import schemas

if TYPE_CHECKING:
    from pyspark.sql import DataFrame


def validate_df_schema(df: DataFrame, schema_json: str) -> None:
<<<<<<< HEAD
    """Validate DataFrame schema based on JSON.

    Args:
        df (DataFrame): DataFrame to validate
        schema_json (str): schema name (e.g. targets.json)

    Raises:
        Exception: DataFrame schema is not valid
=======
    """
    It checks that the schema of a DataFrame is valid against a controlled schema

    Args:
      df (DataFrame): The DataFrame to validate
      schema_json (str): The name of the schema file in the schemas folder
>>>>>>> 4d881ab8
    """
    core_schema = json.loads(
        pkg_resources.read_text(schemas, schema_json, encoding="utf-8")
    )
    expected_schema = StructType.fromJson(core_schema)
    observed_schema = df.schema
    # Observed fields not in schema
    missing_struct_fields = [x for x in observed_schema if x not in expected_schema]
    error_message = f"The {missing_struct_fields} StructFields are not included in the {schema_json} DataFrame schema: {expected_schema}"
    if missing_struct_fields:
        raise Exception(error_message)

    # Required fields not in dataset
    required_fields = [x for x in expected_schema if not x.nullable]
    missing_required_fields = [x for x in required_fields if x not in observed_schema]
    error_message = f"The {missing_required_fields} StructFields are required but missing from the DataFrame schema: {expected_schema}"
    if missing_required_fields:
        raise Exception(error_message)<|MERGE_RESOLUTION|>--- conflicted
+++ resolved
@@ -14,7 +14,6 @@
 
 
 def validate_df_schema(df: DataFrame, schema_json: str) -> None:
-<<<<<<< HEAD
     """Validate DataFrame schema based on JSON.
 
     Args:
@@ -23,14 +22,6 @@
 
     Raises:
         Exception: DataFrame schema is not valid
-=======
-    """
-    It checks that the schema of a DataFrame is valid against a controlled schema
-
-    Args:
-      df (DataFrame): The DataFrame to validate
-      schema_json (str): The name of the schema file in the schemas folder
->>>>>>> 4d881ab8
     """
     core_schema = json.loads(
         pkg_resources.read_text(schemas, schema_json, encoding="utf-8")
