--- conflicted
+++ resolved
@@ -40,11 +40,7 @@
         Returns:
             VariantAnnotation: VariantAnnotation dataset
         """
-<<<<<<< HEAD
-        return super().from_parquet(etl, path, cls._schema)
-=======
-        return super().from_parquet(session, path, cls.schema)
->>>>>>> 735609c2
+        return super().from_parquet(session, path, cls._schema)
 
     @classmethod
     def from_gnomad(
