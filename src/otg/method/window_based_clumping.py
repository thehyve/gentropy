--- conflicted
+++ resolved
@@ -306,40 +306,6 @@
             StudyLocus: clumped summary statistics
         """
         return StudyLocus(
-<<<<<<< HEAD
-            _df=(
-                summary_stats.df.withColumn(
-                    "cluster_id",
-                    # First identify clusters of variants within the window
-                    WindowBasedClumping._identify_cluster_peaks(
-                        f.col("studyId"),
-                        f.col("chromosome"),
-                        f.col("position"),
-                        window_length,
-                    ),
-                )
-                .groupBy("cluster_id")
-                # Aggregating all data from each cluster:
-                .agg(
-                    WindowBasedClumping._collect_clump(
-                        f.col("pValueMantissa"), f.col("pValueExponent")
-                    ).alias("clump")
-                )
-                # Explode and identify the index variant representative of the cluster:
-                .withColumn(
-                    "exploded",
-                    f.explode(
-                        WindowBasedClumping._filter_leads(f.col("clump"), window_length)
-                    ),
-                )
-                .select("exploded.*")
-                # Dropping helper columns:
-                .drop("isLead", "negLogPValue", "cluster_id")
-                # assign study-locus id:
-                .withColumn("studyLocusId", get_study_locus_id("studyId", "variantId"))
-            ),
-            _schema=StudyLocus._get_schema(),
-=======
             _df=summary_stats.df.withColumn(
                 "cluster_id",
                 # First identify clusters of variants within the window
@@ -349,8 +315,7 @@
                     f.col("position"),
                     window_length,
                 ),
-            )
-            .groupBy("cluster_id")
+            ).groupBy("cluster_id")
             # Aggregating all data from each cluster:
             .agg(
                 WindowBasedClumping._collect_clump(
@@ -363,13 +328,11 @@
                 f.explode(
                     WindowBasedClumping._filter_leads(f.col("clump"), window_length)
                 ),
-            )
-            .select("exploded.*")
+            ).select("exploded.*")
             # Dropping helper columns:
-            .drop("isLead", "negLogPValue", "cluster_id")
-            .withColumn(
+            .drop("isLead", "negLogPValue", "cluster_id").withColumn(
                 "studyLocusId",
                 StudyLocus.assign_study_locus_id(f.col("studyId"), f.col("variantId")),
-            )
->>>>>>> 35e463a7
+            ),
+            _schema=StudyLocus._get_schema(),
         )