"""Config management for OTG."""

from __future__ import annotations

from dataclasses import dataclass, field
<<<<<<< HEAD
from enum import Enum
from typing import Any, List, Optional
=======
from typing import Dict, List
>>>>>>> 735609c2

from hydra.core.config_store import ConfigStore
from omegaconf import MISSING


@dataclass
class Config:
<<<<<<< HEAD
    """Configuration for OTG ETL.

    Two parameters are required:
    - step: Step to be run. This is one of the step config classes defined in the config store file.
    """

    defaults: List[Any] = field(default_factory=lambda: [{"step": "MISSING"}])
=======
    """Configuration for otg."""

    defaults: List[Dict[str, str]] = field(
        default_factory=lambda: [{"step": "???"}, {"session": "session_config"}]
    )


@dataclass
class SessionConfig:
    """ETL config."""

    _target_: str = "otg.common.session.Session"
    app_name: str = "otgenetics"
    spark_uri: str = "local[*]"
    write_mode: str = "overwrite"


@dataclass
class LDIndexStepConfig:
    """LD index step requirements.

    Attributes:
        pop_ldindex_path (str): Input population LD index file from gnomAD.
        ld_radius (int): Window radius around locus.
        grch37_to_grch38_chain_path (str): Path to GRCh37 to GRCh38 chain file.
        ld_index_path (str): Output LD index path.
    """

    _target_: str = "otg.ld_index.LDIndexStep"
    ld_index_raw_template: str = "gs://gcp-public-data--gnomad/release/2.1.1/ld/gnomad.genomes.r2.1.1.{POP}.common.ld.variant_indices.ht"
    ld_radius: int = 500_000
    grch37_to_grch38_chain_path: str = MISSING
    ld_index_template: str = MISSING
    ld_populations: List[str] = field(
        default_factory=lambda: [
            "afr",  # African-American
            "amr",  # American Admixed/Latino
            "ami",  # Amish ancestry
            "asj",  # Ashkenazi Jewish
            "eas",  # East Asian
            "fin",  # Finnish
            "nfe",  # Non-Finnish European
            "mid",  # Middle Eastern
            "sas",  # South Asian
        ]
    )


@dataclass
class VariantIndexStepConfig:
    """Variant index step requirements.

    Attributes:
        variant_annotation_path (str): Input variant annotation path.
        study_locus_path (str): Input study-locus path.
        variant_index_path (str): Output variant index path.
    """

    _target_: str = "otg.variant_index.VariantIndexStep"
    variant_annotation_path: str = MISSING
    study_locus_path: str = MISSING
    variant_index_path: str = MISSING


@dataclass
class ColocalisationStepConfig:
    """Colocalisation step requirements.

    Attributes:
        study_locus_path (DictConfig): Input Study-locus path.
        coloc_path (DictConfig): Output Colocalisation path.
        priorc1 (float): Prior on variant being causal for trait 1.
        priorc2 (float): Prior on variant being causal for trait 2.
        priorc12 (float): Prior on variant being causal for traits 1 and 2.
    """
>>>>>>> 735609c2

    _target_: str = "otg.colocalisation.ColocalisationStep"
    study_locus_path: str = MISSING
    coloc_path: str = MISSING
    priorc1: float = 1e-4
    priorc2: float = 1e-4
    priorc12: float = 1e-5


@dataclass
class VariantAnnotationStepConfig:
    """Variant annotation step requirements.

    Attributes:
        gnomad_genomes (str): Path to gnomAD genomes hail table.
        chain_38_to_37 (str): Path to GRCh38 to GRCh37 chain file.
        variant_annotation_path (str): Output variant annotation path.
        populations (List[str]): List of populations to include.
    """

    _target_: str = "otg.variant_annotation.VariantAnnotationStep"
    gnomad_genomes: str = MISSING
    chain_38_to_37: str = MISSING
    variant_annotation_path: str = MISSING
    populations: List[str] = field(
        default_factory=lambda: [
            "afr",  # African-American
            "amr",  # American Admixed/Latino
            "ami",  # Amish ancestry
            "asj",  # Ashkenazi Jewish
            "eas",  # East Asian
            "fin",  # Finnish
            "nfe",  # Non-Finnish European
            "mid",  # Middle Eastern
            "sas",  # South Asian
            "oth",  # Other
        ]
    )


@dataclass
class V2GStepConfig:
    """Variant to gene (V2G) step requirements.

    Attributes:
        variant_index_path (str): Input variant index path.
        variant_annotation_path (str): Input variant annotation path.
        gene_index_path (str): Input gene index path.
        vep_consequences_path (str): Input VEP consequences path.
        lift_over_chain_file_path (str): Path to GRCh37 to GRCh38 chain file.
        approved_biotypes (list[str]): List of approved biotypes.
        anderson_path (str): Anderson intervals path.
        javierre_path (str): Javierre intervals path.
        jung_path (str): Jung intervals path.
        thurnman_path (str): Thurnman intervals path.
        liftover_max_length_difference (int): Maximum length difference for liftover.
        max_distance (int): Maximum distance to consider.
        output_path (str): Output V2G path.
    """

    _target_: str = "otg.v2g.V2GStep"
    variant_index_path: str = MISSING
    variant_annotation_path: str = MISSING
    gene_index_path: str = MISSING
    vep_consequences_path: str = MISSING
    liftover_chain_file_path: str = MISSING
    anderson_path: str = MISSING
    javierre_path: str = MISSING
    jung_path: str = MISSING
    thurnman_path: str = MISSING
    liftover_max_length_difference: int = 100
    max_distance: int = 500_000
    v2g_path: str = MISSING
    approved_biotypes: List[str] = field(
        default_factory=lambda: [
            "protein_coding",
            "3prime_overlapping_ncRNA",
            "antisense",
            "bidirectional_promoter_lncRNA",
            "IG_C_gene",
            "IG_D_gene",
            "IG_J_gene",
            "IG_V_gene",
            "lincRNA",
            "macro_lncRNA",
            "non_coding",
            "sense_intronic",
            "sense_overlapping",
        ]
    )


@dataclass
class GWASCatalogStepConfig:
    """GWAS Catalog step requirements.

    Attributes:
        catalog_studies_file (str): Raw GWAS catalog studies file.
        catalog_ancestry_file (str): Ancestry annotations file from GWAS Catalog.
        catalog_sumstats_lut (str): GWAS Catalog summary statistics lookup table.
        catalog_associations_file (str): Raw GWAS catalog associations file.
        variant_annotation_path (str): Input variant annotation path.
        ld_populations (list): List of populations to include.
        min_r2 (float): Minimum r2 to consider when considering variants within a window.
        catalog_studies_out (str): Output GWAS catalog studies path.
        catalog_associations_out (str): Output GWAS catalog associations path.
    """

    _target_: str = "otg.gwas_catalog.GWASCatalogStep"
    catalog_studies_file: str = MISSING
    catalog_ancestry_file: str = MISSING
    catalog_sumstats_lut: str = MISSING
    catalog_associations_file: str = MISSING
    variant_annotation_path: str = MISSING
    min_r2: float = 0.5
    ld_matrix_template: str = MISSING
    ld_index_template: str = MISSING
    ld_populations: List[str] = field(
        default_factory=lambda: [
            "afr",  # African-American
            "amr",  # American Admixed/Latino
            "ami",  # Amish ancestry
            "asj",  # Ashkenazi Jewish
            "eas",  # East Asian
            "fin",  # Finnish
            "nfe",  # Non-Finnish European
            "mid",  # Middle Eastern
            "sas",  # South Asian
            "oth",  # Other
        ]
    )
    catalog_studies_out: str = MISSING
    catalog_associations_out: str = MISSING


# Register all configs
def register_configs() -> None:
    """Register step configs - each config class has all the parameters needed to run a step."""
    cs = ConfigStore.instance()
<<<<<<< HEAD
    cs.store(name="base_config", node=Config)
    # cs.store(
    #     group="dataset",
    #     name="base_dataset_from_file",
    #     node=DatasetFromFileConfig,
    # )
    # cs.store(
    #     group="dataset",
    #     name="base_variant_annotation_gnomad",
    #     node=VariantAnnotationGnomadConfig,
    # )
    # cs.store(
    #     group="dataset",
    #     name="base_variant_index_credsets",
    #     node=VariantIndexCredsetConfig,
    # )
    cs.store(name="config", node=Config)
    cs.store(group="step", name="locus_to_gene", node=LocusToGeneConfig)


# Each of these classes is a config class for a specific step


@dataclass
class VariantAnnotationGnomadConfig:
    """Variant annotation from gnomad configuration."""

    path: str | None = None
    gnomad_file: str = MISSING
    chain_file: str = MISSING
    populations: list = MISSING


@dataclass
class VariantIndexCredsetConfig:
    """Variant index from credible sets configuration."""

    path: str | None = None
    variant_annotation_path: str = MISSING
    credible_sets_path: str = MISSING


@dataclass
class EtlConfig:
    """Local ETL session."""

    spark_uri: str
    app_name: str
    write_mode: str
    _target_: str


class LocusToGeneMode(Enum):
    """Locus to Gene step mode."""

    # TODO: configure them as groups

    TRAIN = "train"
    PREDICT = "predict"


@dataclass
class LocusToGeneConfig:
    """Config for Locus to Gene classifier."""

    run_mode: str = MISSING  # FIXME: define it as LocusToGeneMode
    study_locus_path: str = MISSING
    variant_gene_path: str = MISSING
    colocalisation_path: str = MISSING
    study_index_path: str = MISSING
    study_locus_overlap_path: str = MISSING
    gold_standard_curation_path: str = MISSING
    gene_interactions_path: str = MISSING
    hyperparameters: dict = MISSING
    l2g_model_path: Optional[str] = None
    etl: EtlConfig = MISSING
    id: str = "locus_to_gene"
    _target_: str = "otg.steps.locus_to_gene.LocusToGene"
=======
    cs.store(name="config", node=Config)
    cs.store(name="session_config", group="session", node=SessionConfig)
    cs.store(name="ld_index", group="step", node=LDIndexStepConfig)
    cs.store(name="variant_index", group="step", node=VariantIndexStepConfig)
    cs.store(name="variant_annotation", group="step", node=VariantAnnotationStepConfig)
    cs.store(name="v2g", group="step", node=V2GStepConfig)
    cs.store(name="colocalisation", group="step", node=ColocalisationStepConfig)
    cs.store(name="gwas_catalog", group="step", node=GWASCatalogStepConfig)
>>>>>>> 735609c2
<|MERGE_RESOLUTION|>--- conflicted
+++ resolved
@@ -3,12 +3,8 @@
 from __future__ import annotations
 
 from dataclasses import dataclass, field
-<<<<<<< HEAD
 from enum import Enum
-from typing import Any, List, Optional
-=======
-from typing import Dict, List
->>>>>>> 735609c2
+from typing import Dict, List, Optional
 
 from hydra.core.config_store import ConfigStore
 from omegaconf import MISSING
@@ -16,16 +12,12 @@
 
 @dataclass
 class Config:
-<<<<<<< HEAD
     """Configuration for OTG ETL.
 
     Two parameters are required:
     - step: Step to be run. This is one of the step config classes defined in the config store file.
-    """
-
-    defaults: List[Any] = field(default_factory=lambda: [{"step": "MISSING"}])
-=======
-    """Configuration for otg."""
+    - session: Spark session configuration.
+    """
 
     defaults: List[Dict[str, str]] = field(
         default_factory=lambda: [{"step": "???"}, {"session": "session_config"}]
@@ -100,7 +92,6 @@
         priorc2 (float): Prior on variant being causal for trait 2.
         priorc12 (float): Prior on variant being causal for traits 1 and 2.
     """
->>>>>>> 735609c2
 
     _target_: str = "otg.colocalisation.ColocalisationStep"
     study_locus_path: str = MISSING
@@ -240,30 +231,18 @@
 def register_configs() -> None:
     """Register step configs - each config class has all the parameters needed to run a step."""
     cs = ConfigStore.instance()
-<<<<<<< HEAD
-    cs.store(name="base_config", node=Config)
-    # cs.store(
-    #     group="dataset",
-    #     name="base_dataset_from_file",
-    #     node=DatasetFromFileConfig,
-    # )
-    # cs.store(
-    #     group="dataset",
-    #     name="base_variant_annotation_gnomad",
-    #     node=VariantAnnotationGnomadConfig,
-    # )
-    # cs.store(
-    #     group="dataset",
-    #     name="base_variant_index_credsets",
-    #     node=VariantIndexCredsetConfig,
-    # )
     cs.store(name="config", node=Config)
-    cs.store(group="step", name="locus_to_gene", node=LocusToGeneConfig)
+    cs.store(name="session_config", group="session", node=SessionConfig)
+    cs.store(name="locus_to_gene", group="step", node=LocusToGeneConfig)
+    cs.store(name="ld_index", group="step", node=LDIndexStepConfig)
+    cs.store(name="variant_index", group="step", node=VariantIndexStepConfig)
+    cs.store(name="variant_annotation", group="step", node=VariantAnnotationStepConfig)
+    cs.store(name="v2g", group="step", node=V2GStepConfig)
+    cs.store(name="colocalisation", group="step", node=ColocalisationStepConfig)
+    cs.store(name="gwas_catalog", group="step", node=GWASCatalogStepConfig)
 
 
 # Each of these classes is a config class for a specific step
-
-
 @dataclass
 class VariantAnnotationGnomadConfig:
     """Variant annotation from gnomad configuration."""
@@ -318,14 +297,4 @@
     l2g_model_path: Optional[str] = None
     etl: EtlConfig = MISSING
     id: str = "locus_to_gene"
-    _target_: str = "otg.steps.locus_to_gene.LocusToGene"
-=======
-    cs.store(name="config", node=Config)
-    cs.store(name="session_config", group="session", node=SessionConfig)
-    cs.store(name="ld_index", group="step", node=LDIndexStepConfig)
-    cs.store(name="variant_index", group="step", node=VariantIndexStepConfig)
-    cs.store(name="variant_annotation", group="step", node=VariantAnnotationStepConfig)
-    cs.store(name="v2g", group="step", node=V2GStepConfig)
-    cs.store(name="colocalisation", group="step", node=ColocalisationStepConfig)
-    cs.store(name="gwas_catalog", group="step", node=GWASCatalogStepConfig)
->>>>>>> 735609c2
+    _target_: str = "otg.steps.locus_to_gene.LocusToGene"