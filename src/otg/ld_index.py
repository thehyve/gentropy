--- conflicted
+++ resolved
@@ -1,7 +1,7 @@
 """Step to dump a filtered version of a LD matrix (block matrix) as Parquet files."""
 from __future__ import annotations
 
-from dataclasses import dataclass
+from dataclasses import dataclass, field
 
 import hail as hl
 from omegaconf import MISSING
@@ -25,16 +25,12 @@
     """
 
     session: Session = Session()
-<<<<<<< HEAD
     start_hail: bool = field(
         default=True,
     )
 
     ld_matrix_template: str = "gs://gcp-public-data--gnomad/release/2.1.1/ld/gnomad.genomes.r2.1.1.{POP}.common.adj.ld.bm"
     ld_index_raw_template: str = "gs://gcp-public-data--gnomad/release/2.1.1/ld/gnomad.genomes.r2.1.1.{POP}.common.ld.variant_indices.ht"
-=======
-    start_hail: bool = True
->>>>>>> 219e2c84
     min_r2: float = 0.5
 
     ld_index_out: str = MISSING
