--- conflicted
+++ resolved
@@ -2,14 +2,10 @@
   "recommendations": [
     "charliermarsh.ruff",
     "ms-python.mypy-type-checker",
-<<<<<<< HEAD
-    "ms-python.python"
-=======
     "ms-python.python",
     "esbenp.prettier-vscode",
     "redhat.vscode-yaml",
     "fnando.linter"
->>>>>>> 3ae2f7b6
   ],
   "unwantedRecommendations": ["ms-python.flake8"]
 }