site_name: Genetics Portal Pipeline

plugins:
  - search
  - awesome-pages
  - mkdocstrings
  - section-index
  - git-revision-date-localized
  - autolinks
  - minify:
      minify_html: true

repo_name: opentargets/genetics_etl_python
repo_url: https://github.com/opentargets/genetics_etl_python

<<<<<<< HEAD
nav:
  - index.md
  - roadmap.md
  - Reference:
    - reference.md
    - Variants: modules/variants.md
    - GWAS Catalog ingestion: modules/gwas_ingest.md
    - Assigning Variants to Genes: modules/variant_to_gene.md
    - Colocalisation: modules/colocalisation.md
    - Schemas: modules/schemas.md

=======
>>>>>>> 7ebe6303
theme:
  name: "material"
  favicon: assets/favicon.png
  logo: assets/otlogo.png

  features:
    - navigation.instant
    - navigation.top
    - content.code.annotate
    - search.suggest
    - search.highlight

  palette:
    # Light mode
    - media: '(prefers-color-scheme: light)'
      scheme: default
      primary: blue grey
      accent: light blue
      toggle:
        icon: material/toggle-switch-off-outline
        name: Switch to dark mode

    # Dark mode
    - media: '(prefers-color-scheme: dark)'
      scheme: slate
      primary: blue grey
      accent: light blue
      toggle:
        icon: material/toggle-switch
        name: Switch to light mode

extra:
  social:
    - icon: fontawesome/brands/github
      link: https://github.com/genetics_etl_python<|MERGE_RESOLUTION|>--- conflicted
+++ resolved
@@ -13,20 +13,6 @@
 repo_name: opentargets/genetics_etl_python
 repo_url: https://github.com/opentargets/genetics_etl_python
 
-<<<<<<< HEAD
-nav:
-  - index.md
-  - roadmap.md
-  - Reference:
-    - reference.md
-    - Variants: modules/variants.md
-    - GWAS Catalog ingestion: modules/gwas_ingest.md
-    - Assigning Variants to Genes: modules/variant_to_gene.md
-    - Colocalisation: modules/colocalisation.md
-    - Schemas: modules/schemas.md
-
-=======
->>>>>>> 7ebe6303
 theme:
   name: "material"
   favicon: assets/favicon.png
